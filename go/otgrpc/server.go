package otgrpc

import (
	"github.com/opentracing/opentracing-go"
	"github.com/opentracing/opentracing-go/ext"
	"github.com/opentracing/opentracing-go/log"
	"golang.org/x/net/context"
	"google.golang.org/grpc"
	"google.golang.org/grpc/metadata"
)

// OpenTracingServerInterceptor returns a grpc.UnaryServerInterceptor suitable
// for use in a grpc.NewServer call.
//
// For example:
//
//     s := grpc.NewServer(
//         ...,  // (existing ServerOptions)
//         grpc.UnaryInterceptor(otgrpc.OpenTracingServerInterceptor(tracer)))
//
// All gRPC server spans will look for an OpenTracing SpanContext in the gRPC
// metadata; if found, the server span will act as the ChildOf that RPC
// SpanContext.
//
// Root or not, the server Span will be embedded in the context.Context for the
// application-specific gRPC handler(s) to access.
func OpenTracingServerInterceptor(tracer opentracing.Tracer, optFuncs ...Option) grpc.UnaryServerInterceptor {
	otgrpcOpts := newOptions()
	otgrpcOpts.apply(optFuncs...)
	return func(
		ctx context.Context,
		req interface{},
		info *grpc.UnaryServerInfo,
		handler grpc.UnaryHandler,
	) (resp interface{}, err error) {
<<<<<<< HEAD
		spanContext, err := extractSpanContext(ctx, tracer)
=======
		md, ok := metadata.FromIncomingContext(ctx)
		if !ok {
			md = metadata.New(nil)
		}
		spanContext, err := tracer.Extract(opentracing.HTTPHeaders, metadataReaderWriter{md})
>>>>>>> 6c130eed
		if err != nil && err != opentracing.ErrSpanContextNotFound {
			// TODO: establish some sort of error reporting mechanism here. We
			// don't know where to put such an error and must rely on Tracer
			// implementations to do something appropriate for the time being.
		}
		if otgrpcOpts.inclusionFunc != nil &&
			!otgrpcOpts.inclusionFunc(spanContext, info.FullMethod, req, nil) {
			return handler(ctx, req)
		}
		serverSpan := tracer.StartSpan(
			info.FullMethod,
			ext.RPCServerOption(spanContext),
			gRPCComponentTag,
		)
		defer serverSpan.Finish()

		ctx = opentracing.ContextWithSpan(ctx, serverSpan)
		if otgrpcOpts.logPayloads {
			serverSpan.LogFields(log.Object("gRPC request", req))
		}
		resp, err = handler(ctx, req)
		if err == nil {
			if otgrpcOpts.logPayloads {
				serverSpan.LogFields(log.Object("gRPC response", resp))
			}
		} else {
<<<<<<< HEAD
			ext.Error.Set(serverSpan, true)
=======
			SetSpanTags(serverSpan, err, false)
>>>>>>> 6c130eed
			serverSpan.LogFields(log.String("event", "error"), log.String("message", err.Error()))
		}
		if otgrpcOpts.decorator != nil {
			otgrpcOpts.decorator(serverSpan, info.FullMethod, req, resp, err)
		}
		return resp, err
	}
}

// OpenTracingStreamServerInterceptor returns a grpc.StreamServerInterceptor suitable
// for use in a grpc.NewServer call.
//
// For example:
//
//     s := grpc.NewServer(
//         ...,  // (existing ServerOptions)
//         grpc.StreamInterceptor(otgrpc.OpenTracingStreamServerInterceptor(tracer)))
//
// All gRPC server spans will look for an OpenTracing SpanContext in the gRPC
// metadata; if found, the server span will act as the ChildOf that RPC
// SpanContext.
//
// Root or not, the server Span will be embedded in the context.Context for the
// application-specific gRPC handler(s) to access.
func OpenTracingStreamServerInterceptor(tracer opentracing.Tracer, optFuncs ...Option) grpc.StreamServerInterceptor {
	otgrpcOpts := newOptions()
	otgrpcOpts.apply(optFuncs...)
	return func(srv interface{}, ss grpc.ServerStream, info *grpc.StreamServerInfo, handler grpc.StreamHandler) error {
		spanContext, err := extractSpanContext(ss.Context(), tracer)
		if err != nil && err != opentracing.ErrSpanContextNotFound {
			// TODO: establish some sort of error reporting mechanism here. We
			// don't know where to put such an error and must rely on Tracer
			// implementations to do something appropriate for the time being.
		}
		if otgrpcOpts.inclusionFunc != nil &&
			!otgrpcOpts.inclusionFunc(spanContext, info.FullMethod, nil, nil) {
			return handler(srv, ss)
		}

		serverSpan := tracer.StartSpan(
			info.FullMethod,
			ext.RPCServerOption(spanContext),
			gRPCComponentTag,
		)
		defer serverSpan.Finish()
		ss = &openTracingServerStream{
			ServerStream: ss,
			ctx:          opentracing.ContextWithSpan(ss.Context(), serverSpan),
		}
		err = handler(srv, ss)
		if err != nil {
			ext.Error.Set(serverSpan, true)
			serverSpan.LogFields(log.String("event", "error"), log.String("message", err.Error()))
		}
		if otgrpcOpts.decorator != nil {
			otgrpcOpts.decorator(serverSpan, info.FullMethod, nil, nil, err)
		}
		return err
	}
}

type openTracingServerStream struct {
	grpc.ServerStream
	ctx context.Context
}

func (ss *openTracingServerStream) Context() context.Context {
	return ss.ctx
}

func extractSpanContext(ctx context.Context, tracer opentracing.Tracer) (opentracing.SpanContext, error) {
	md, ok := metadata.FromContext(ctx)
	if !ok {
		md = metadata.New(nil)
	}
	return tracer.Extract(opentracing.HTTPHeaders, metadataReaderWriter{md})
}<|MERGE_RESOLUTION|>--- conflicted
+++ resolved
@@ -33,15 +33,7 @@
 		info *grpc.UnaryServerInfo,
 		handler grpc.UnaryHandler,
 	) (resp interface{}, err error) {
-<<<<<<< HEAD
 		spanContext, err := extractSpanContext(ctx, tracer)
-=======
-		md, ok := metadata.FromIncomingContext(ctx)
-		if !ok {
-			md = metadata.New(nil)
-		}
-		spanContext, err := tracer.Extract(opentracing.HTTPHeaders, metadataReaderWriter{md})
->>>>>>> 6c130eed
 		if err != nil && err != opentracing.ErrSpanContextNotFound {
 			// TODO: establish some sort of error reporting mechanism here. We
 			// don't know where to put such an error and must rely on Tracer
@@ -68,11 +60,7 @@
 				serverSpan.LogFields(log.Object("gRPC response", resp))
 			}
 		} else {
-<<<<<<< HEAD
-			ext.Error.Set(serverSpan, true)
-=======
 			SetSpanTags(serverSpan, err, false)
->>>>>>> 6c130eed
 			serverSpan.LogFields(log.String("event", "error"), log.String("message", err.Error()))
 		}
 		if otgrpcOpts.decorator != nil {
@@ -124,7 +112,7 @@
 		}
 		err = handler(srv, ss)
 		if err != nil {
-			ext.Error.Set(serverSpan, true)
+			SetSpanTags(serverSpan, err, false)
 			serverSpan.LogFields(log.String("event", "error"), log.String("message", err.Error()))
 		}
 		if otgrpcOpts.decorator != nil {
@@ -144,7 +132,7 @@
 }
 
 func extractSpanContext(ctx context.Context, tracer opentracing.Tracer) (opentracing.SpanContext, error) {
-	md, ok := metadata.FromContext(ctx)
+	md, ok := metadata.FromIncomingContext(ctx)
 	if !ok {
 		md = metadata.New(nil)
 	}
